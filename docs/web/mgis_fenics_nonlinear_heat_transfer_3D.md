% Stationnary non-linear heat transfer: 3D problem and performance comparisons
> **Source files:**
>
> * Jupyter notebook: [mgis_fenics_nonlinear_heat_transfer_3D.ipynb](https://gitlab.enpc.fr/navier-fenics/mgis-fenics-demos/raw/master/demos/nonlinear_heat_transfer/mgis_fenics_nonlinear_heat_transfer_3D.ipynb)
> * Python file: [mgis_fenics_nonlinear_heat_transfer_3D.py](https://gitlab.enpc.fr/navier-fenics/mgis-fenics-demos/raw/master/demos/nonlinear_heat_transfer/mgis_fenics_nonlinear_heat_transfer_3D.py)
> * MFront behaviour file: [StationaryHeatTransfer.mfront](https://gitlab.enpc.fr/navier-fenics/mgis-fenics-demos/raw/master/demos/nonlinear_heat_transfer/StationaryHeatTransfer.mfront)

<<<<<<< HEAD
# Description of the non-linear constitutive heat transfer law

This example is a direct continuation of the [previous 2D example on non-linear heat transfer](./mgis_fenics_nonlinear_heat_transfer.html). The present computations will use the same behaviour `StationaryHeatTransfer.mfront` which will be loaded with a `"3d"` hypothesis (default case).
=======
> **Source files:**
>
> * Jupyter notebook: [mgis_fenics_nonlinear_heat_transfer_3D.ipynb](https://gitlab.enpc.fr/navier-fenics/mgis-fenics-demos/raw/master/demos/nonlinear_heat_transfer/mgis_fenics_nonlinear_heat_transfer_3D.ipynb)
> * Python file: [mgis_fenics_nonlinear_heat_transfer_3D.py](https://gitlab.enpc.fr/navier-fenics/mgis-fenics-demos/raw/master/demos/nonlinear_heat_transfer/mgis_fenics_nonlinear_heat_transfer_3D.py)
> * MFront behaviour file: [StationaryHeatTransfer.mfront](https://gitlab.enpc.fr/navier-fenics/mgis-fenics-demos/raw/master/demos/nonlinear_heat_transfer/StationaryHeatTransfer.mfront)
>>>>>>> 2f5c092d

# Description of the non-linear constitutive heat transfer law

<<<<<<< HEAD
<img src="fuel_rod_solution.png" width="300">
=======
This example is a direct continuation of the [previous 2D example on
non-linear heat transfer](mgis_fenics_nonlinear_heat_transfer.html). The
present computations will use the same behaviour
`StationaryHeatTransfer.mfront`.
>>>>>>> 2f5c092d

![](img/fuel_rod_solution.png ""){width=50%}

# `FEniCS` implementation

We now consider a portion of nuclear fuel rod (Uranium Dioxide
$\text{UO}_2$) subject to an external imposed temperature
$T_{ext}=1000\text{ K}$ and uniform volumetric heat source $r=300 \text{
MW/m}^3$. From the steady state heat balance equation
$\operatorname{div}\mathbf{j} = r$, the variational formulation is now:

\begin{equation}
F(\widehat{T}) = \int_\Omega \mathbf{j}(T,\nabla T)\cdot\nabla \widehat{T}\,\text{dx} + \int_\Omega r \widehat{T} \,\text{dx}=0 \quad \forall \widehat{T}
\end{equation}

which fits the general default format of a `MFrontNonlinearProblem`:
\begin{equation}
F(\widehat{u}) = \sum_i \int_\Omega \boldsymbol{\sigma}_i(u)\cdot \mathbf{g}_i(\widehat{u})\,\text{dx} -L(\widehat{u}) =0 \quad \forall \widehat{u}
\end{equation}

where $(\boldsymbol{\sigma}_i,\mathbf{g}_i)$ are pairs of dual
flux/gradient and here the external loading form $L$ is given by
$-\int_\Omega r \widehat{T} \,\text{dx}$. Compared to the previous
example, we just add this source term using the `set_loading` method.
Here we use a quadratic interpolation for the temperature field and
external temperature is imposed on the surface numbered 12. Finally, we
also rely on automatic registration of the gradient and external state
variables as explained in the previous demo.


```python
from dolfin import *
import mgis.fenics as mf
from time import time

mesh = Mesh()
with XDMFFile("meshes/fuel_rod_mesh.xdmf") as infile:
    infile.read(mesh)
mvc = MeshValueCollection("size_t", mesh, 2)
with XDMFFile("meshes/fuel_rod_mf.xdmf") as infile:
    infile.read(mvc, "facets")
facets = cpp.mesh.MeshFunctionSizet(mesh, mvc)

V = FunctionSpace(mesh, "CG", 2)
T = Function(V, name="Temperature")
T_ = TestFunction(V)
dT = TrialFunction(V)
T0 = Constant(300.)
T.interpolate(T0)

Text = Constant(1e3)
bc = DirichletBC(V, Text, facets, 12)

r = Constant(3e8)

quad_deg = 2
material = mf.MFrontNonlinearMaterial("./src/libBehaviour.so",
                                      "StationaryHeatTransfer")
problem = mf.MFrontNonlinearProblem(T, material, quadrature_degree=quad_deg, bcs=bc)
problem.set_loading(-r*T*dx)
```

The `solve` method computing time is monitored:


```python
tic = time()
problem.solve(T.vector())
print("MFront/FEniCS solve time:", time()-tic)
<<<<<<< HEAD
```

    Automatic registration of 'TemperatureGradient' as grad(Temperature).
    
    Automatic registration of 'Temperature' as an external state variable.
    
    MFront/FEniCS solve time: 53.746278047561646
=======
    MFront/FEniCS solve time: 51.4562623500824
```
>>>>>>> 2f5c092d

The temperature field along a radial direction along the top surface has
been compared with computations using [Cast3M finite-element
solver](http://www-cast3m.cea.fr/). Both solutions agree perfectly:

<<<<<<< HEAD
The temperature field along a radial direction along the top surface has been compared with computations using [`Cast3M` finite-element solver](http://www-cast3m.cea.fr/). Both solutions agree perfectly:

<img src="Temperature_Castem_FEniCS.png" width="500">

=======
![](img/Temperature_Castem_FEniCS.png ""){width=75%}
>>>>>>> 2f5c092d

# Performance comparison

For the purpose of performance comparison, we also implement a direct non-linear variational problem with pure UFL expressions. This is possible in the present case since the non-linear heat constitutive law is very simple. Note that we enfore the use of the same quadrature rule degree. The temperature field is also reinterpolated to its previous initial value for a fair comparison between both solution strategies.


```python
A = Constant(material.get_parameter("A"))
B = Constant(material.get_parameter("B"))
j = -1/(A + B*T)*grad(T)
F = (dot(grad(T_), j) + r*T_)*dx(metadata={'quadrature_degree': quad_deg})
J = derivative(F, T, dT)

T.interpolate(T0)
tic = time()
solve(F == 0, T, bc, J=J)
print("Pure FEniCS solve time:", time()-tic)
<<<<<<< HEAD
```

    Pure FEniCS solve time: 49.15058135986328

=======
    Pure FEniCS solve time: 47.62119770050049
```
>>>>>>> 2f5c092d

We can observe that both methods, relying on the same default Newton solver, yield the same total iteration counts and residual values. As regards computing time, the pure `FEniCS` implementation is slightly faster as expected. In the following table, comparison has been made for a coarse (approx 4 200 cells) and a refined (approx 34 000 cells) mesh with quadrature degrees equal either to 2 or 5.

|Mesh type | Quadrature degree | `FEniCS`/`MFront` | Pure `FEniCS` |
|:--------:|:-----------------:|:-----------------:|:-------------:|
| coarse   | 2                 |     1.2 s         | 0.8 s         |
| coarse   | 5                 |     2.2 s         | 1.0 s         |
| fine     | 2                 |     62.8 s        | 58.4 s        |
| fine     | 5                 |     77.0 s        | 66.3 s        | 

The difference is slightly larger for large quadrature degrees, however, the difference is moderate when compared to the total computing time for large scale problems.

# On the use of the correct tangent operator

<<<<<<< HEAD
Most FE software do not take into account the contribution of $\dfrac{\partial \mathbf{j}}{\partial T}$ to the tangent operator. One can easily test this variant by assigning `dj_ddT` in the `MFront` behaviour or change the expression of the jacobian in the pure `FEniCS` implementation by:
=======
Most FE software do not take into account the contribution of
$\dfrac{\partial \mathbf{j}}{\partial T}$ to the tangent operator. One
can easily test this variant by assigning `dj_ddT` in the MFront
behaviour or change the expression of the jacobian in the pure FEniCS
implementation by:

>>>>>>> 2f5c092d
```
J = dot(grad(T_), -grad(dT)/(A+B*T))*dx(metadata={'quadrature_degree': quad_deg})
```

In the present case, using this partial tangent operator yields a
convergence in 4 iterations instead of 3, giving a computational cost
increase by roughly 25%.<|MERGE_RESOLUTION|>--- conflicted
+++ resolved
@@ -1,32 +1,19 @@
 % Stationnary non-linear heat transfer: 3D problem and performance comparisons
+
+# Description of the non-linear constitutive heat transfer law
+
+This example is a direct continuation of the [previous 2D example on non-linear heat transfer](./mgis_fenics_nonlinear_heat_transfer.html). The present computations will use the same behaviour `StationaryHeatTransfer.mfront` which will be loaded with a `"3d"` hypothesis (default case).
+
 > **Source files:**
 >
 > * Jupyter notebook: [mgis_fenics_nonlinear_heat_transfer_3D.ipynb](https://gitlab.enpc.fr/navier-fenics/mgis-fenics-demos/raw/master/demos/nonlinear_heat_transfer/mgis_fenics_nonlinear_heat_transfer_3D.ipynb)
 > * Python file: [mgis_fenics_nonlinear_heat_transfer_3D.py](https://gitlab.enpc.fr/navier-fenics/mgis-fenics-demos/raw/master/demos/nonlinear_heat_transfer/mgis_fenics_nonlinear_heat_transfer_3D.py)
 > * MFront behaviour file: [StationaryHeatTransfer.mfront](https://gitlab.enpc.fr/navier-fenics/mgis-fenics-demos/raw/master/demos/nonlinear_heat_transfer/StationaryHeatTransfer.mfront)
 
-<<<<<<< HEAD
-# Description of the non-linear constitutive heat transfer law
-
-This example is a direct continuation of the [previous 2D example on non-linear heat transfer](./mgis_fenics_nonlinear_heat_transfer.html). The present computations will use the same behaviour `StationaryHeatTransfer.mfront` which will be loaded with a `"3d"` hypothesis (default case).
-=======
-> **Source files:**
->
-> * Jupyter notebook: [mgis_fenics_nonlinear_heat_transfer_3D.ipynb](https://gitlab.enpc.fr/navier-fenics/mgis-fenics-demos/raw/master/demos/nonlinear_heat_transfer/mgis_fenics_nonlinear_heat_transfer_3D.ipynb)
-> * Python file: [mgis_fenics_nonlinear_heat_transfer_3D.py](https://gitlab.enpc.fr/navier-fenics/mgis-fenics-demos/raw/master/demos/nonlinear_heat_transfer/mgis_fenics_nonlinear_heat_transfer_3D.py)
-> * MFront behaviour file: [StationaryHeatTransfer.mfront](https://gitlab.enpc.fr/navier-fenics/mgis-fenics-demos/raw/master/demos/nonlinear_heat_transfer/StationaryHeatTransfer.mfront)
->>>>>>> 2f5c092d
-
-# Description of the non-linear constitutive heat transfer law
-
-<<<<<<< HEAD
-<img src="fuel_rod_solution.png" width="300">
-=======
 This example is a direct continuation of the [previous 2D example on
 non-linear heat transfer](mgis_fenics_nonlinear_heat_transfer.html). The
 present computations will use the same behaviour
 `StationaryHeatTransfer.mfront`.
->>>>>>> 2f5c092d
 
 ![](img/fuel_rod_solution.png ""){width=50%}
 
@@ -96,7 +83,6 @@
 tic = time()
 problem.solve(T.vector())
 print("MFront/FEniCS solve time:", time()-tic)
-<<<<<<< HEAD
 ```
 
     Automatic registration of 'TemperatureGradient' as grad(Temperature).
@@ -104,23 +90,13 @@
     Automatic registration of 'Temperature' as an external state variable.
     
     MFront/FEniCS solve time: 53.746278047561646
-=======
-    MFront/FEniCS solve time: 51.4562623500824
-```
->>>>>>> 2f5c092d
+
 
 The temperature field along a radial direction along the top surface has
 been compared with computations using [Cast3M finite-element
 solver](http://www-cast3m.cea.fr/). Both solutions agree perfectly:
 
-<<<<<<< HEAD
-The temperature field along a radial direction along the top surface has been compared with computations using [`Cast3M` finite-element solver](http://www-cast3m.cea.fr/). Both solutions agree perfectly:
-
-<img src="Temperature_Castem_FEniCS.png" width="500">
-
-=======
 ![](img/Temperature_Castem_FEniCS.png ""){width=75%}
->>>>>>> 2f5c092d
 
 # Performance comparison
 
@@ -138,15 +114,10 @@
 tic = time()
 solve(F == 0, T, bc, J=J)
 print("Pure FEniCS solve time:", time()-tic)
-<<<<<<< HEAD
 ```
 
     Pure FEniCS solve time: 49.15058135986328
 
-=======
-    Pure FEniCS solve time: 47.62119770050049
-```
->>>>>>> 2f5c092d
 
 We can observe that both methods, relying on the same default Newton solver, yield the same total iteration counts and residual values. As regards computing time, the pure `FEniCS` implementation is slightly faster as expected. In the following table, comparison has been made for a coarse (approx 4 200 cells) and a refined (approx 34 000 cells) mesh with quadrature degrees equal either to 2 or 5.
 
@@ -161,16 +132,12 @@
 
 # On the use of the correct tangent operator
 
-<<<<<<< HEAD
-Most FE software do not take into account the contribution of $\dfrac{\partial \mathbf{j}}{\partial T}$ to the tangent operator. One can easily test this variant by assigning `dj_ddT` in the `MFront` behaviour or change the expression of the jacobian in the pure `FEniCS` implementation by:
-=======
 Most FE software do not take into account the contribution of
 $\dfrac{\partial \mathbf{j}}{\partial T}$ to the tangent operator. One
 can easily test this variant by assigning `dj_ddT` in the MFront
 behaviour or change the expression of the jacobian in the pure FEniCS
 implementation by:
 
->>>>>>> 2f5c092d
 ```
 J = dot(grad(T_), -grad(dT)/(A+B*T))*dx(metadata={'quadrature_degree': quad_deg})
 ```
